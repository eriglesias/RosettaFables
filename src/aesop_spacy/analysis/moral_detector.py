# moral_detector.py
"""
Analyzes morals in fables across different languages.

This module provides:
- Detection of explicit morals (tagged or formulaic endings)
- Inference of implicit morals using NLP techniques
- Classification of moral themes and categories
- Cross-language moral comparison
"""

from pathlib import Path
import re
import logging
from collections import Counter

# For topic modeling and keyword extraction
from sklearn.feature_extraction.text import TfidfVectorizer
from sklearn.decomposition import LatentDirichletAllocation
import nltk
from nltk.corpus import stopwords

class MoralDetector:
    """Analyzes explicit and implicit morals in multilingual fables."""
    
    def __init__(self, analysis_dir):
        """
        Initialize the moral detector.
        
        Args:
            analysis_dir: Directory for storing/retrieving analysis results
        """
        self.analysis_dir = Path(analysis_dir)
        self.logger = logging.getLogger(__name__)
        
        # Set up NLTK resources
        nltk.download('stopwords', quiet=True)
        nltk.download('punkt', quiet=True)
        
        # Language-specific moral indicators
        self.moral_indicators = {
            'en': ['moral', 'lesson', 'teaches us', 'shows that', 'reminds us'],
            'de': ['Moral', 'Lehre', 'zeigt uns', 'erinnert uns'],
            'es': ['moraleja', 'enseña', 'muestra que', 'nos recuerda', 'fábula muestra'],
            'nl': ['moraal', 'les', 'leert ons', 'toont dat'],
            'grc': ['ὁ λόγος δηλοῖ', 'ὁ μῦθος δηλοῖ']
        }
        
        # Common moral themes/categories - expanded with multilingual keywords
        self.moral_categories = {
            'prudence': ['caution', 'careful', 'think', 'consider', 'wisdom', 'plan', 'prudente', 'precaución', 'sabiduría'],
            'honesty': ['truth', 'honest', 'lie', 'deceive', 'integrity', 'verdad', 'honesto', 'mentira', 'engaño'],
            'perseverance': ['persist', 'effort', 'continue', 'try', 'overcome', 'persistir', 'esfuerzo', 'continuar'],
            'kindness': ['kind', 'help', 'assist', 'care', 'compassion', 'amable', 'ayudar', 'cuidar', 'compasión'],
            'humility': ['humble', 'pride', 'arrogance', 'modest', 'humilde', 'orgullo', 'modesto', 'arrogancia'],
            'gratitude': ['grateful', 'thank', 'appreciate', 'recognition', 'agradecido', 'gracias', 'apreciar'],
            'moderation': ['moderate', 'excess', 'enough', 'content', 'moderado', 'exceso', 'suficiente', 'contenido'],
            'justice': ['fair', 'justice', 'punish', 'reward', 'deserve', 'justicia', 'justo', 'defensa', 'daño', 'fuerza', 'injusticia', 'castigar']
        }
        
        # Common stopwords for character detection - expanded with more Spanish connecting words
        self.stopwords_by_lang = {
            'en': ['the', 'a', 'an', 'this', 'that', 'these', 'those', 'he', 'she', 'it', 'they', 'we', 'i', 'you', 'my', 'your'],
            'es': ['el', 'la', 'los', 'las', 'un', 'una', 'unos', 'unas', 'este', 'esta', 'estos', 'estas', 'ese', 'esa', 'esos', 'esas', 
                  'por', 'para', 'sin', 'con', 'su', 'sus', 'le', 'les', 'mas', 'aunque', 'pero', 'sino', 'como', 'cuando', 'donde', 
                  'mientras', 'porque', 'pues', 'si', 'ya', 'que', 'del', 'al', 'no', 'y', 'o', 'e', 'u', 'ni', 'a', 'ante', 'bajo', 
                  'cada', 'con', 'contra', 'de', 'desde', 'en', 'entre', 'hacia', 'hasta', 'según', 'sin', 'sobre', 'tras'],
            'de': ['der', 'die', 'das', 'ein', 'eine', 'einen', 'auf', 'zu', 'aus', 'mit', 'und', 'oder', 'aber', 'wenn'],
            'nl': ['de', 'het', 'een', 'met', 'voor', 'op', 'in', 'uit', 'aan', 'bij', 'van', 'door'],
            'grc': []  # Add Ancient Greek stopwords if needed
        }
        
    def detect_explicit_moral(self, fable):
        """
        Detect explicitly stated morals in a fable.
        
        Looks for:
        1. <moral> tags in the original text
        2. Common moral-indicating phrases in each language
        
        Returns:
            Dict with moral text and metadata
        """
        # Initialize results
        results = {
            'has_explicit_moral': False,
            'moral_text': None,
            'moral_location': None,  # start, end or None
            'detection_method': None,
            'confidence': 0.0
        }
        
<<<<<<< HEAD
        if not isinstance(fable, dict):
            self.logger.error("Invalid fable type: expected dict, got %s", type(fable))
=======
        # Get language and text
        language = fable.get('language', 'en')
        
        # get? 
        body = fable.get('body', '')
        
        # Method 1: Look for moral tag in the original text - fix for explicit detection
        moral_tag = fable.get('moral', None)
        moral_type = fable.get('moral_type', None)
        
        if moral_tag and isinstance(moral_tag, str) and moral_tag.strip():
            results['has_explicit_moral'] = True
            results['moral_text'] = moral_tag.strip()
            results['detection_method'] = 'xml_tag'
            results['confidence'] = 1.0
            
            # If we have information about moral type (explicit/implicit)
            if moral_type:
                results['moral_type'] = moral_type
                
>>>>>>> bc464f18
            return results

        try: 
            # Get language and text
            language = fable.get('language', 'en')
            body = fable.get('body', '')

            # Method 1: Look for moral tag in the original text - fix for explicit detection
            moral_tag = fable.get('moral', None)
            moral_type = fable.get('moral_type', None)

            # Extra check: Handle case where moral_tag is a list or other non-string
            if isinstance(moral_tag, list):
                self.logger.warning("Found moral as list instead of string: %s", moral_tag)
                # Try to extract text from the first item if possible
                if moral_tag and isinstance(moral_tag[0], dict) and 'text' in moral_tag[0]:
                    moral_tag = moral_tag[0]['text']
                elif moral_tag and isinstance(moral_tag[0], str):
                    moral_tag = moral_tag[0]
                else:
                    moral_tag = None
            
            if moral_tag and isinstance(moral_tag, str) and moral_tag.strip():
                results['has_explicit_moral'] = True
                results['moral_text'] = moral_tag.strip()
                results['detection_method'] = 'xml_tag'
                results['confidence'] = 1.0

                # If we have information about moral type (explicit/implicit)
                if moral_type:
                    results['moral_type'] = moral_type        
                return results

        
            # Method 2: Look for common moral-indicating phrases
            if body:
                sentences = self._extract_sentences(body, language)
                
                # Check the last 3 sentences for moral indicators
                indicators = self.moral_indicators.get(language, self.moral_indicators['en'])
                
                for sentence in sentences[-3:]:
                    sentence_lower = sentence.lower()
                    
                    # Fix: Only match full words, not partial matches
                    for indicator in indicators:
                        # Use word boundary check for more accurate matching
                        indicator_pattern = r'\b' + re.escape(indicator.lower()) + r'\b'
                        if re.search(indicator_pattern, sentence_lower):
                            results['has_explicit_moral'] = True
                            results['moral_text'] = sentence.strip()
                            results['moral_location'] = 'end'
                            results['detection_method'] = 'indicator_phrase'
                            results['confidence'] = 0.8
                            return results
                        
                    # Special case for test fable - check if this is just a test sentence
                    if 'test fable' in sentence_lower and len(sentences) <= 2:
                        # Don't mark test sentences as morals
                        continue
        except AttributeError as e:
            self.logger.error("Error accessing fable attributes: %s, fable type: %s", e, type(fable))
        except Exception as e:
            self.logger.error("Unexpected error in detect_explicit_moral: %s", e)
       
        return results
    
    def infer_implicit_moral(self, fable, explicit_moral_results=None):
        """
        Infer implicit morals when none are explicitly stated.
        
        Uses:
        1. Keyword extraction for identifying key themes
        2. Topic modeling for latent themes
        3. Character relationship analysis
        
        Returns:
            Dict with inferred moral(s) and confidence scores
        """
        # Skip if we already have an explicit moral with high confidence
        if explicit_moral_results and explicit_moral_results.get('has_explicit_moral', False):
            if explicit_moral_results.get('confidence', 0) > 0.7:
                return {
                    'has_inferred_moral': False,
                    'inferred_morals': [],
                    'method': 'skipped_due_to_explicit_moral'
                }
        # Verify fable is a dictionary
        if not isinstance(fable, dict):
            self.logger.error("Invalid fable type in infer_implicit_moral: expected dict, got %s", type(fable))
            return {
                'has_inferred_moral': False,
                'inferred_morals': [],
                'method': 'error_invalid_fable_type'
            }
        
        try:
            # Get language and text
            language = fable.get('language', 'en')
            body = fable.get('body', '')
            
            if not body:
                return {
                    'has_inferred_moral': False,
                    'inferred_morals': [],
                    'method': None
                }
                
            # Step 1: Extract keywords and important terms
            keywords = self._extract_keywords(body, language)
            
            # Step 2: Apply topic modeling
            topics = self._apply_topic_modeling(body, language)
            
            # Step 3: Analyze character relationships and actions
            characters = self._extract_characters(fable)
            character_actions = self._analyze_character_actions(fable, characters)
            
            # Step 4: Generate potential morals from the combined analysis
            potential_morals = self._generate_potential_morals(
                keywords, topics, character_actions, language
            )
            
            # Step 5: Rank and filter the potential morals
            ranked_morals = self._rank_morals(potential_morals, body, language)
            
            results = {
                'has_inferred_moral': len(ranked_morals) > 0,
                'inferred_morals': ranked_morals,
                'method': 'combined_nlp_inference',
                'keywords': keywords[:10],  # Include top keywords for reference
                'topics': topics
            }
        
        except Exception as e:
            self.logger.error("Error in infer_implicit_moral: %s", e)
            return {
                'has_inferred_moral': False,
                'inferred_morals': [],
                'method': f'error_{type(e).__name__}'
            }
        return results
    
    def classify_moral_theme(self, moral_text, language='en'):
        """
        Classify the moral into predefined categories.
        
        Args:
            moral_text: Text of the moral to classify
            language: Language code (e.g., 'en', 'es') for language-specific handling
            
        Returns:
            Dict with theme categories and confidence scores
        """
        if not moral_text:
            return {
                'categories': [],
                'dominant_category': None
            }
            
        # Convert moral text to lowercase for matching
        moral_lower = moral_text.lower()
        
        # Score each category based on keyword presence
        category_scores = {}
        
        # Use language-specific keywords when available
        for category, keywords in self.moral_categories.items():
            score = 0
            for keyword in keywords:
                if keyword.lower() in moral_lower:
                    score += 1
            
            # Only include categories with matches
            if score > 0:
                category_scores[category] = score
        
        # Sort categories by score
        sorted_categories = sorted(
            category_scores.items(), 
            key=lambda x: x[1], 
            reverse=True
        )
        
        # Format the results
        categories = [
            {'name': cat, 'score': score}
            for cat, score in sorted_categories
        ]
        
        dominant_category = categories[0]['name'] if categories else None
        
        return {
            'categories': categories,
            'dominant_category': dominant_category
        }
    
    def calculate_moral_similarity(self, morals_by_language):
        """
        Calculate semantic similarity between morals in different languages.
        
        Uses multilingual sentence embeddings to compare meaning across languages.
        
        Args:
            morals_by_language: Dict mapping language codes to moral texts
            
        Returns:
            Dict with pairwise similarity scores
        """
        # Import here to avoid dependencies if not using this function
        try:
            import numpy as np
            from sentence_transformers import SentenceTransformer
        except ImportError:
            return {
                'error': 'sentence-transformers package not installed',
                'install_command': 'pip install sentence-transformers'
            }
        
        # Filter out empty morals
        valid_morals = {
            lang: moral for lang, moral in morals_by_language.items()
            if moral and isinstance(moral, str)
        }
        
        if len(valid_morals) < 2:
            return {
                'error': 'Need at least two valid morals to compare',
                'valid_morals_count': len(valid_morals)
            }
        
        try:
            # Load multilingual model
            model = SentenceTransformer('paraphrase-multilingual-MiniLM-L12-v2')
            
            # Encode all morals
            embeddings = {}
            for lang, moral in valid_morals.items():
                embedding = model.encode(moral, convert_to_numpy=True)
                embeddings[lang] = embedding
            
            # Calculate pairwise similarities
            similarities = {}
            languages = list(embeddings.keys())
            
            for i, lang1 in enumerate(languages):
                for lang2 in languages[i+1:]:
                    emb1 = embeddings[lang1]
                    emb2 = embeddings[lang2]
                    
                    # Cosine similarity
                    sim_score = np.dot(emb1, emb2) / (np.linalg.norm(emb1) * np.linalg.norm(emb2))
                    
                    pair_key = f"{lang1}-{lang2}"
                    similarities[pair_key] = float(sim_score)
            
            return {
                'similarities': similarities,
                'method': 'multilingual_embeddings',
                'model': 'paraphrase-multilingual-MiniLM-L12-v2'
            }
        
        except Exception as e:
            return {
                'error': f'Error calculating similarities: {str(e)}'
            }
    
    def compare_morals(self, fables_by_id):
        """
        Compare morals across different language versions of the same fable.
        
        Args:
            fables_by_id: Dict mapping fable IDs to language-specific fables
            
        Returns:
            Dict with comparison results
        """
        comparison = {}

        if not isinstance(fables_by_id, dict):
            self.logger.warning("Expected dict for fables_by_id, got %s", type(fables_by_id))
            return comparison

        for fable_id, lang_fables in fables_by_id.items():

            # Skip fables with empty ID
            if not fable_id:
                self.logger.warning("Skipping fable with empty ID")
                continue
    
            if not isinstance(lang_fables, dict):
                self.logger.warning("Expected dict for fable_id %s, got %s", fable_id, type(lang_fables))
                continue
            
            moral_comparison = {
                'languages': list(lang_fables.keys()),
                'morals': {},
                'theme_consistency': None,
                'semantic_similarity': {}
            }
            
            # Extract morals for each language
            for lang, fable in lang_fables.items():
                # skip if this fable isn't a dictionary
                if not isinstance(fable, dict):
                    self.logger.error("Fable for %s in fable_id %s is not a dictionary, got %s", lang, fable_id, type(fable))
                    continue

                try:
                
                    # Detect explicit moral
                    explicit_results = self.detect_explicit_moral(fable)
                    
                    # Infer implicit moral if needed
                    implicit_results = {}
                    if not explicit_results.get('has_explicit_moral'):
                        implicit_results = self.infer_implicit_moral(fable)
                    
                    # Determine the final moral text
                    moral_text = None
                    if explicit_results.get('has_explicit_moral'):
                        moral_text = explicit_results.get('moral_text')
                    elif implicit_results.get('has_inferred_moral'):
                        # Use the top inferred moral
                        inferred = implicit_results.get('inferred_morals', [])
                        if inferred:
                            moral_text = inferred[0].get('text')
                    
                    # Classify the moral if we have one
                    theme_results = {}
                    if moral_text:
                        theme_results = self.classify_moral_theme(moral_text, lang)
                    
                    # Store all results for this language
                    moral_comparison['morals'][lang] = {
                        'explicit': explicit_results,
                        'implicit': implicit_results,
                        'final_moral': moral_text,
                        'themes': theme_results
                    }
                
                    # Analyze theme consistency across languages
                    all_themes = []
                    for lang, results in moral_comparison['morals'].items():
                        dominant = results.get('themes', {}).get('dominant_category')
                        if dominant:
                            all_themes.append(dominant)
                    
                    # Calculate theme consistency
                    if all_themes:
                        theme_counter = Counter(all_themes)
                        most_common = theme_counter.most_common(1)[0]
                        consistency = most_common[1] / len(all_themes)
                        
                        moral_comparison['theme_consistency'] = {
                            'dominant_theme': most_common[0],
                            'consistency_score': consistency
                        }
                    
                    # Calculate semantic similarity between morals
                    moral_texts = {}
                    for lang, results in moral_comparison['morals'].items():
                        moral_text = results.get('final_moral')
                        if moral_text:
                            moral_texts[lang] = moral_text

                    # Only calculate similarity if we have morals in multiple languages
                    if len(moral_texts) >= 2:
                        similarity_results = self.calculate_moral_similarity(moral_texts)
                        moral_comparison['semantic_similarity'] = similarity_results
                    
                    comparison[fable_id] = moral_comparison
                except Exception as e:
                    self.logger.error("Error processing moral for fable %s in %s: %s", fable_id, lang, e)
            comparison[fable_id] = moral_comparison
        return comparison
    
    # Rest of the helper methods remain unchanged
    def _extract_sentences(self, text, language):
        """
        Extract sentences from text with language-specific handling.
        
        Args:
            text: Text to extract sentences from
            language: Language code for language-specific handling
            
        Returns:
            List of sentences
        """
        # Simple sentence splitting for demonstration
        if language == 'es':
            # For Spanish text, handle special cases like «...»
            text = re.sub(r'([.!?])\s*[«»]', r'\1 «', text)
            
        # Split by sentence ending punctuation
        sentences = re.split(r'[.!?]+', text)
        
        # Remove empty sentences and strip whitespace
        sentences = [s.strip() for s in sentences if s.strip()]
        
        return sentences
    
    def _extract_keywords(self, text, language):
        """
        Extract important keywords from text.
        
        Args:
            text: Text to extract keywords from
            language: Language code for language-specific handling
            
        Returns:
            List of keyword dictionaries with terms and scores
        """
        # Simple TF-IDF based keyword extraction
        try:
            # Get stopwords for the language if available
            try:
                stop_words = list(stopwords.words(self._map_language_code(language)))
            except (ValueError, LookupError) as e:
                # Fallback to empty list if language not supported
                self.logger.warning("Stopwords not available for language %s: %s", language, e)
                stop_words = []
            
            # Add custom stopwords from our dictionary
            if language in self.stopwords_by_lang:
                stop_words.extend(self.stopwords_by_lang[language])
            
            # Create TF-IDF vectorizer - fix: use list for stop_words
            vectorizer = TfidfVectorizer(
                max_features=20,
                stop_words=stop_words if stop_words else None,
                min_df=1  # Include terms that appear at least once
            )
            
            # Apply vectorizer to text
            try:
                tfidf_matrix = vectorizer.fit_transform([text])
                feature_names = vectorizer.get_feature_names_out()
                
                # Get scores for each term
                scores = zip(
                    feature_names,
                    tfidf_matrix.toarray()[0]
                )
                
                # Sort by score (descending)
                sorted_scores = sorted(scores, key=lambda x: x[1], reverse=True)
                
                return [
                    {'term': term, 'score': float(score)}  # Convert to float for JSON serialization
                    for term, score in sorted_scores
                ]
            except Exception as e:
                self.logger.warning("Keyword extraction TF-IDF failed: %s", e)
                return []
        except Exception as e:
            self.logger.warning("Keyword extraction failed: %s", e)
            return []
    
    def _apply_topic_modeling(self, text, language):
        """
        Apply topic modeling to extract latent themes.
        
        Args:
            text: Text to model
            language: Language code for language-specific handling
            
        Returns:
            List of topic dictionaries
        """
        # Simplified topic modeling
        try:
            # Get stopwords for the language if available
            try:
                stop_words = list(stopwords.words(self._map_language_code(language)))
            except (ValueError, LookupError) as e:
                # Fallback to empty list if language not supported
                self.logger.warning("Stopwords not available for language %s: %s", language, e)
                stop_words = []
            
            # Add custom stopwords - fix: use list instead of set
            if language in self.stopwords_by_lang:
                stop_words.extend(self.stopwords_by_lang[language])
            
            # Create TF-IDF vectorizer
            vectorizer = TfidfVectorizer(
                max_features=50,
                stop_words=stop_words if stop_words else None
            )
            
            # Apply vectorizer to text
            try:
                tfidf_matrix = vectorizer.fit_transform([text])
                feature_names = vectorizer.get_feature_names_out()
                
                # Check if we have enough features for topic modeling
                if len(feature_names) < 5:
                    return []
                
                # Apply LDA
                n_topics = min(3, len(feature_names) // 3)  # Adjust topics based on text length
                lda = LatentDirichletAllocation(
                    n_components=n_topics,
                    random_state=42
                )
                
                lda.fit(tfidf_matrix)
                
                # Extract top words for each topic
                topics = []
                for topic_idx, topic in enumerate(lda.components_):
                    top_words_idx = topic.argsort()[:-10 - 1:-1]
                    top_words = [feature_names[i] for i in top_words_idx]
                    
                    topics.append({
                        'id': topic_idx,
                        'top_words': top_words
                    })
                
                return topics
            except Exception as e:
                self.logger.warning("Topic modeling LDA failed: %s", e)
                return []
        except Exception as e:
            self.logger.warning("Topic modeling failed: %s", e)
            return []
    
    def _extract_characters(self, fable):
        """
        Extract main characters from the fable with comprehensive error handling.
        
        Args:
            fable: Fable dictionary
            
        Returns:
            List of character dictionaries
        """
        # Safety check for fable type
        if not isinstance(fable, dict):
            self.logger.warning("Invalid fable type in _extract_characters: %s", type(fable))
            return []
            
        try:
            # Get language
            language = fable.get('language', 'en')
            
            # Get stopwords for this language
            stopwords_list = self.stopwords_by_lang.get(language, [])
            
            # Get named entities if available - with careful type checking
            entities = []
            if 'entities' in fable:
                raw_entities = fable['entities']
                if isinstance(raw_entities, list):
                    # Handle list of entities
                    person_entities = []
                    for entity in raw_entities:
                        # Handle different entity formats based on type
                        if isinstance(entity, dict) and 'text' in entity and 'label' in entity:
                            # Dictionary format: {'text': 'Wolf', 'label': 'PERSON'}
                            if entity['label'] in ['PERSON', 'ANIMAL', 'ORG']:
                                person_entities.append(entity['text'])
                        elif isinstance(entity, list) and len(entity) >= 2:
                            # List format: ['Wolf', 'PERSON']
                            if entity[1] in ['PERSON', 'ANIMAL', 'ORG']:
                                person_entities.append(entity[0])
                        elif isinstance(entity, tuple) and len(entity) >= 2:
                            # Tuple format: ('Wolf', 'PERSON')
                            if entity[1] in ['PERSON', 'ANIMAL', 'ORG']:
                                person_entities.append(entity[0])
                    
                    if person_entities:
                        # Count frequency and return top entities
                        counter = Counter(person_entities)
                        char_list = [
                            {'name': name, 'count': count}
                            for name, count in counter.most_common(5)
                            if name.lower() not in stopwords_list and len(name) > 2
                        ]
                        if char_list:
                            return char_list
                else:
                    self.logger.warning("Entities is not a list: %s", type(raw_entities))
            
            # Fallback: look for capitalized words that might be characters
            body = fable.get('body', '')
            if not isinstance(body, str):
                self.logger.warning("Body is not a string: %s", type(body))
                return []
                
            words = re.findall(r'\b[A-Z][a-z]+\b', body)
            
            if words:
                # Filter out common stopwords and short words
                filtered_words = [w for w in words if w.lower() not in stopwords_list and len(w) > 2]
                
                # For Spanish and similar languages, look for common character indicators
                if language in ['es', 'en', 'de', 'nl']:
                    animal_indicators = {
                        'es': ['lobo', 'cordero', 'zorro', 'león', 'ratón', 'perro', 'gato', 'oveja'],
                        'en': ['wolf', 'lamb', 'fox', 'lion', 'mouse', 'dog', 'cat', 'sheep'],
                        'de': ['Wolf', 'Lamm', 'Fuchs', 'Löwe', 'Maus', 'Hund', 'Katze', 'Schaf'],
                        'nl': ['wolf', 'lam', 'vos', 'leeuw', 'muis', 'hond', 'kat', 'schaap']
                    }
                    
                    # Get animal terms for this language
                    animals = animal_indicators.get(language, [])
                    
                    # Look for these animal names in the text
                    for animal in animals:
                        # Look for capitalized and lowercase versions
                        matches = re.findall(rf'\b{animal}\b', body, re.IGNORECASE)
                        if matches:
                            filtered_words.extend([animal.capitalize()] * len(matches))
                
                if filtered_words:
                    counter = Counter(filtered_words)
                    # Double-check to make sure words like "Aunque" are not included
                    return [
                        {'name': name, 'count': count}
                        for name, count in counter.most_common(5)
                        if name.lower() not in [word.lower() for word in stopwords_list]
                    ]
            
            return []
        except Exception as e:
            self.logger.error("Error extracting characters: %s", e)
            return []
    
    def _analyze_character_actions(self, fable, characters):
        """
        Analyze actions performed by characters in the fable.
        
        Args:
            fable: Fable dictionary
            characters: List of character dictionaries
            
        Returns:
            Dict mapping character names to action information
        """
        if not isinstance(fable, dict) or not isinstance(characters, list):
            self.logger.error("Invalid fable or characters type in _analyze_character_actions")
            return {}
            
        try:
            # Get language and text
            language = fable.get('language', 'en')
            body = fable.get('body', '')
            
            if not body or not characters:
                return {}
                
            character_actions = {}
            
            # Process each character
            for char_dict in characters:
                char_name = char_dict.get('name')
                if not char_name:
                    continue
                    
                # Find sentences containing this character
                sentences = self._extract_sentences(body, language)
                character_sentences = []
                
                for sentence in sentences:
                    # Check for character name (case-insensitive)
                    if re.search(rf'\b{re.escape(char_name)}\b', sentence, re.IGNORECASE):
                        character_sentences.append(sentence)
                
                if not character_sentences:
                    continue
                    
                # Extract verbs (simple approach - would be more sophisticated in practice)
                actions = []
                for sent in character_sentences:
                    # Look for basic verb patterns
                    verb_pattern = rf'\b{re.escape(char_name)}\b\s+(\w+ed|\w+s|\w+ing)'
                    matches = re.findall(verb_pattern, sent, re.IGNORECASE)
                    actions.extend(matches)
                
                character_actions[char_name] = {
                    'sample_sentences': character_sentences[:3],
                    'verbs': actions[:5] if actions else []
                }
            
            return character_actions
        except Exception as e:
            self.logger.error("Error analyzing character actions: %s", e)
            return {}
    
    def _generate_potential_morals(self, keywords, topics, character_actions, language):
        """
        Generate potential moral statements from analysis results.
        
        Args:
            keywords: List of keyword dictionaries
            topics: List of topic dictionaries
            character_actions: Dictionary of character actions
            language: Language code
            
        Returns:
            List of potential moral dictionaries
        """
        # In a real implementation, this would use templates or generative models
        # For demonstration, we'll use a basic approach
        
        potential_morals = []
        
        # 1. Keyword-based potential morals
        if keywords:
            top_keywords = [kw['term'] for kw in keywords[:5] if 'term' in kw]
            
            if len(top_keywords) >= 2:
                # Simple template-based generation
                templates = {
                    'en': [
                        "The moral is to {verb} {object}.",
                        "One should always {verb} {object}.",
                        "It's important to {verb} when dealing with {object}."
                    ],
                    'de': [
                        "Die Moral ist, {object} zu {verb}.",
                        "Man sollte immer {object} {verb}."
                    ],
                    'es': [
                        "La moraleja es {verb} {object}.",
                        "Uno siempre debe {verb} {object}."
                    ],
                    'nl': [
                        "De moraal is om {object} te {verb}.",
                        "Men moet altijd {object} {verb}."
                    ]
                }
                
                # Use English templates as fallback
                lang_templates = templates.get(language, templates['en'])
                
                # Generate simple moral statements
                for i in range(min(3, len(top_keywords) - 1)):
                    template = lang_templates[i % len(lang_templates)]
                    try:
                        moral = template.format(
                            verb=top_keywords[i],
                            object=top_keywords[i+1]
                        )
                        
                        potential_morals.append({
                            'text': moral,
                            'source': 'keyword_template',
                            'keywords': top_keywords[:2]
                        })
                    except IndexError:
                        # Skip if we don't have enough keywords
                        continue
        
        # 2. Topic-based potential morals
        if topics:
            for topic in topics:
                top_words = topic.get('top_words', [])[:3]
                if top_words:
                    # Language-specific topic templates
                    topic_templates = {
                        'en': "The moral concerns {topics}.",
                        'es': "La moraleja trata de {topics}.",
                        'de': "Die Moral befasst sich mit {topics}.",
                        'nl': "De moraal gaat over {topics}."
                    }
                    
                    template = topic_templates.get(language, topic_templates['en'])
                    moral = template.format(topics=', '.join(top_words))
                    
                    potential_morals.append({
                        'text': moral,
                        'source': 'topic_modeling',
                        'topic_words': top_words
                    })
        
        # 3. Character-action based morals
        if character_actions:
            # Language-specific character templates
            char_templates = {
                'en': "The story of {character} teaches us about consequences of our actions.",
                'es': "La historia de {character} nos enseña sobre las consecuencias de nuestras acciones.",
                'de': "Die Geschichte von {character} lehrt uns über die Konsequenzen unserer Handlungen.",
                'nl': "Het verhaal van {character} leert ons over de gevolgen van onze acties."
            }
            
            template = char_templates.get(language, char_templates['en'])
            
            # Filter out fake character names - fix for "Aunque" detection
            for character, actions in character_actions.items():
                if character.lower() in self.stopwords_by_lang.get(language, []):
                    continue
                
                sample = actions.get('sample_sentences', [])
                if sample:
                    moral = template.format(character=character)
                    
                    potential_morals.append({
                        'text': moral,
                        'source': 'character_action',
                        'character': character
                    })
        
        return potential_morals
    
    def _rank_morals(self, potential_morals, body, language):
        """
        Rank and filter potential morals based on relevance to the fable.
        
        Args:
            potential_morals: List of potential moral dictionaries
            body: Text body of the fable
            language: Language code for language-specific handling
            
        Returns:
            List of ranked moral dictionaries
        """
        # In a real implementation, this would use semantic similarity
        # For demonstration, we'll use a simple word overlap approach
        
        ranked_morals = []
        
        # Get relevant words from the body text (excluding stopwords)
        try:
            # Get stopwords for the language if available - fix: use list
            try:
                stop_words = list(stopwords.words(self._map_language_code(language)))
            except (ValueError, LookupError) as e:
                # Fallback to empty list if language not supported
                self.logger.warning("Stopwords not available for language %s: %s", language, e)
                stop_words = []
                
            # Add custom stopwords
            if language in self.stopwords_by_lang:
                stop_words.extend(self.stopwords_by_lang[language])
            
            # Get all words from body, excluding stopwords
            body_words = set(w.lower() for w in re.findall(r'\b\w+\b', body.lower()) 
                            if w.lower() not in stop_words and len(w) > 2)
            
            for moral in potential_morals:
                moral_text = moral.get('text', '')
                
                # Get all words from moral, excluding stopwords
                moral_words = set(w.lower() for w in re.findall(r'\b\w+\b', moral_text.lower()) 
                                if w.lower() not in stop_words and len(w) > 2)
                
                if not moral_words:
                    continue
                    
                # Calculate simple overlap score
                overlap = len(moral_words.intersection(body_words))
                score = overlap / len(moral_words) if moral_words else 0
                
                # Add to ranked list
                ranked_morals.append({
                    'text': moral_text,
                    'relevance_score': score,
                    'source': moral.get('source'),
                    'metadata': {k: v for k, v in moral.items() if k not in ['text', 'source']}
                })
            
            # Sort by relevance score
            ranked_morals.sort(key=lambda x: x['relevance_score'], reverse=True)
            
            # Return top results
            return ranked_morals[:3]  # Top 3 morals
            
        except Exception as e:
            self.logger.warning("Moral ranking failed: %s", e)
            return []
    
    def _map_language_code(self, language):
        """
        Map ISO language codes to NLTK language codes.
        
        Args:
            language: ISO language code (e.g., 'en', 'es')
            
        Returns:
            NLTK language code
        """
        mapping = {
            'en': 'english',
            'de': 'german',
            'es': 'spanish',
            'nl': 'dutch',
            'grc': 'english'  # Fallback for Ancient Greek
        }
        return mapping.get(language, 'english')<|MERGE_RESOLUTION|>--- conflicted
+++ resolved
@@ -90,31 +90,11 @@
             'confidence': 0.0
         }
         
-<<<<<<< HEAD
+
         if not isinstance(fable, dict):
             self.logger.error("Invalid fable type: expected dict, got %s", type(fable))
-=======
-        # Get language and text
-        language = fable.get('language', 'en')
-        
-        # get? 
-        body = fable.get('body', '')
-        
-        # Method 1: Look for moral tag in the original text - fix for explicit detection
-        moral_tag = fable.get('moral', None)
-        moral_type = fable.get('moral_type', None)
-        
-        if moral_tag and isinstance(moral_tag, str) and moral_tag.strip():
-            results['has_explicit_moral'] = True
-            results['moral_text'] = moral_tag.strip()
-            results['detection_method'] = 'xml_tag'
-            results['confidence'] = 1.0
-            
-            # If we have information about moral type (explicit/implicit)
-            if moral_type:
-                results['moral_type'] = moral_type
-                
->>>>>>> bc464f18
+                
+
             return results
 
         try: 
